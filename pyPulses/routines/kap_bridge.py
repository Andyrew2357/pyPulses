--- conflicted
+++ resolved
@@ -229,18 +229,11 @@
         x_b, y_b = None, None
 
         if self.filter_key != filter_key:
-<<<<<<< HEAD
-            if self.filter_key is not None:
-                # save the gain and sensitivity settings for the current filter
-                self.kfilter[self.filter_key].lockin_input_range = self.lockin.get_input_range()
-                self.kfilter[self.filter_key].lockin_sensitivity = self.lockin.get_sensitivity()
-=======
             # save the gain and sensitivity settings for the current filter
             self.kfilter[self.filter_key].lockin_input_range = \
                                                 self.lockin.get_input_range()
             self.kfilter[self.filter_key].lockin_sensitivity = \
                                                 self.lockin.get_sensitivity()
->>>>>>> 24ba3aac
 
             # make a new filter
             if not filter_key in self.kfilter:                
