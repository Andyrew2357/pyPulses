"""
This class is an interface for communicating with the AD5791 DC box. The
instrument in question has an Arduino Uno connected to the Analog Devices DAC
that takes serial bus input to set 20-bit unipolar DC outputs on 8 channels.
"""

from .pyvisa_device import pyvisaDevice
import pyvisa.constants
import numpy as np
from math import ceil
import time

class ad5791(pyvisaDevice):
    """Class interface for communicating with the AD5791 DC box."""
    def __init__(self, logger = None, max_step: float = 0.05, 
                 wait: float = 0.1, instrument_id: str = None):
        """
        Parameters
        ----------
        logger : Logger, optional
            logger used by abstractDevice.
        max_step : float, default=0.05
            maximum voltage step to take when sweeping.
        wait : float, default=0.1
            time to wait between setting voltages while sweeping.
        instrument_id : str, optional
            VISA resource name.
        """

        # configurations for pyvisa resource manager
        self.pyvisa_config = {
<<<<<<< HEAD
            "resource_name" : "ASRL5::INSTR",
            "baud_rate"     : 115200,
=======
            "resource_name" : "ASRL4::INSTR",
            "baud_rate"     : 9600,
            "data_bits"     : 8,
            "parity"        : pyvisa.constants.Parity.none,
            "stop_bits"     : pyvisa.constants.StopBits.two,
            "flow_control"  : pyvisa.constants.VI_ASRL_FLOW_NONE,
            "write_buffer_size" : 512,
            "write_termination" : None,
            "read_termination"  : '\n',
>>>>>>> ea369d01

            'max_retries': 1,
            'min_interval': 0.05,
            "timeout": 3000
        }

        super().__init__(self.pyvisa_config, logger, instrument_id)

        # maximum bounds on channel values
        self.max_V      = 10.
        self.min_V      = -10.

        # sweep parameters
        self.max_step   = max_step
        self.wait       = wait

        # arduino reset delay after connect
        time.sleep(2.5)

<<<<<<< HEAD
    # Output enable
    def output(self, ch: int, on: bool = None) -> bool | None:
        """
        Set or query the output state on the desired channel.
=======
        # perform true queries during initialization to maintain consistency
        # with the Arduino. These are slow, so we prefer to do them only when
        # the class is initialized.
        self.V = [0] * 8
        # self._true_query_state()

    def _drain_serial(self):
        """read until VISA times out, discarding data."""
        while True:
            try:
                self.device.read_raw()
            except Exception:
                break

    def _read_int_lines(self, n: int):
        """Read n ASCII integers lines."""
        out = []
        while len(out) < n:
            # read honors read_termination == '\n'
            line = self.read().strip()
            if not line:
                continue
            try:
                out.append(int(line))
            except ValueError:
                self.error(f"Malformed integer from Arduino: {line!r}")
                return None
        return out
>>>>>>> ea369d01

        Parameters
        ----------
        ch : int
            target channel (0 through 7).
        on : bool, Optional

        Returns
        -------
        bool or None
        """

        if ch not in range(0, 8):
            self.error(f"AD5791 does not have a channel {ch}.")
            return
        
        if on is None:
            return int(self.query(f"OUTP{ch}?"))
        
        self.write(f"OUTP{ch} {int(on)}")
        self.info(f"{'En' if on else 'Dis'}abled channel {ch} output.")

    def output_all(self, on: bool):
        """
        Enable or disable all outputs.
        """

        for ch in range(8):
            self.output(ch, on)

    # Raw uncalibrated voltages

    def sweep_raw_V(self, ch: int, V: float, 
                    max_step: float = None, wait: float = None):
        """
        Sweep DC value of a given channel smoothly to the target. This is the 
        uncalibrated value inferred from +-10V rails.
        
        Parameters
        ----------
        ch : int
            target channel (0 through 7).
        V : float
            target voltage.
        max_step : float, default=None
            maximum step between voltages while sweeping.
        wait : float, default=None
            wait time between steps while sweeping.
        """

        if ch not in range(0, 8):
            self.error(f"AD5791 does not have a channel {ch}.")
            return
        
        if V > self.max_V or V < self.min_V:
            Vt = min(self.max_V, max(self.min_V, V))
            self.warn(
                f"{V} on AD5791 channel {ch} is out of range; truncating to {Vt}."
            )
            V = Vt

        if not max_step:
            max_step = self.max_step
        if not wait:
            wait = self.wait

        start = self.get_raw_V(ch)
        dist = abs(V - start)
        num_step = ceil(dist / max_step)
        for v in np.linspace(start, V, num_step + 1)[1:]:
            time.sleep(wait)
            self.set_raw_V(ch, v, chatty = False)
        
        self.info(f"Swept channel {ch} to {V} V (raw).")

    def get_raw_V(self, ch: int):
        """
        Get the raw DC value on a given channel. This is the uncalibrated value
        inferred from +-10V rails.

        Parameters
        ----------
        ch : int
            target channel.

        Returns
        -------
        V : float
            voltage on the target channel Note: This is not a true query. It 
            simply returns what is saved on the computer. There is currently 
            no way to ask the arduino directly.
        """

        if ch not in range(0, 8):
            self.error(f"AD5791 does not have a channel {ch}.")
            return None

        return float(self.query(f"VOLT{ch}?"))       

    def set_raw_V(self, ch: int, V: float, chatty: bool = True):
        """
        Set the raw DC value of a given channel. This is the uncalibrated value
        inferred from +-10V rails.
        
        Parameters
        ----------
        ch : int
            target channel (0 through 7).
        V : float
            target voltage.
        chatty : bool, default=True
            whether to log the change in channel settings.
        """

        if ch not in range(0, 8):
            self.error(f"AD5791 does not have a channel {ch}.")
            return
        
        if V > self.max_V or V < self.min_V:
            Vt = min(self.max_V, max(self.min_V, V))
            self.warn(
                f"{V} on AD5791 channel {ch} is out of range; truncating to {Vt}."
            )
            V = Vt

<<<<<<< HEAD
        self.write(f"VOLT{ch} {V}")
        self.info(f"Set channel {ch} to {V} V (raw).")

    # Calibrated voltages

    def _raw_to_cal(ch: int, V: float) -> float:
        """
        Return the calibrated voltage corresponding to a raw, uncalibrated 
        voltage.
        """

        return V # fix this once we have the calibration
    
    def _cal_to_raw(ch: int, V: float) -> float:
        """
        Return the raw, uncalibrated voltage corresponding to a calibrated
        voltage.
        """

        return V # fix this once we have the calibration

    def sweep_V(self, ch: int, V: float, 
                max_step: float = None, wait: float = None):
        """
        Sweep DC value of a given channel smoothly to the target.
=======
        # Calculate 20-bit decimal equivalent
        if V >= 0:
            tmp = round((2**19 - 1) * V / 10.7)
        else:
            tmp = round(2**20 - abs(V) / 10.7 * 2**19)

        # Convert to 20-bit binary
        hiByte_tmp = tmp // 65536
        loByte_tmp = tmp - 65536 * hiByte_tmp
        midByte = loByte_tmp // 256
        loByte = loByte_tmp - 256 * midByte
        hiByte = hiByte_tmp + 16 # adds 0b0001xxxx
        
        # Create command sequence
        command = bytes([255, 254, ch, hiByte, midByte, loByte])
        
        try:            
            # Write to instrument using PyVISA
            # weirdly, the old C++ appears to send this twice, waiting in 
            # between. I am just replicating that behavior here
            self.write_raw(command)
            time.sleep(0.015)
            self.write_raw(command)
            time.sleep(0.03)
            
            # Clear the read buffer
            self._drain_serial()
                
            self.V[ch] = float(V)
            if chatty:
                self.info(f"Channel Settings: {self.V}")
                
        except Exception as e:
            self.error(f"Error when writing to AD5791: {e}")
            pass

    def _true_query(self, ch: int):
        """Query the actual DAC voltage from the Arduino."""
>>>>>>> ea369d01
        
        Parameters
        ----------
        ch : int
            target channel (0 through 7).
        V : float
            target voltage.
        max_step : float, default=None
            maximum step between voltages while sweeping.
        wait : float, default=None
            wait time between steps while sweeping.
        """

<<<<<<< HEAD
        self.sweep_raw_V(ch, self._cal_to_raw(ch, V), max_step, wait)
        self.info(f"Swept channel {ch} to calibrated value {V} V.")

    def get_V(self, ch: int):
        """
        Get the DC value on a given channel.

        Parameters
        ----------
        ch : int
            target channel.
=======
        # Clear command
        clear_cmd = bytes([255, 254, 251, ch, 0, 0])
        self.write_raw(clear_cmd)
        time.sleep(0.01)
        self._drain_serial()

        # Read command
        read_cmd = bytes([255, 254, ch, 144, 0, 0])
        self.write_raw(read_cmd)
        time.sleep(0.02)
        self.write_raw(read_cmd)
        time.sleep(0.02)

        # Read six ASCII integers
        buff = self._read_int_lines(6)
        if not buff or len(buff) < 6:
            self.error(f"Incomplete response: {buff}")
            return None

        # Parse into 20-bit value
        midByte = buff[4]
        loByte = buff[5]
        hiByte_tmp = buff[3]
        hiByte = hiByte_tmp - 16 * (hiByte_tmp // 16)
        tmp = loByte + midByte * 256 + hiByte * 65536

        if 0 <= tmp <= 2**19:
            v = 10.7 * tmp / (2**19 - 1)
        elif 2**19 < tmp <= 2**20:
            v = (tmp - 2**20) * 10.7 / 2**19
        else:
            self.error("Invalid voltage read from Arduino.")
            return None
>>>>>>> ea369d01

        Returns
        -------
        V : float
            voltage on the target channel Note: This is not a true query. It 
            simply returns what is saved on the computer. There is currently 
            no way to ask the arduino directly.
        """

        return self._raw_to_cal(ch, self.get_raw_V(ch))
    
    def set_V(self, ch: int, V: float, chatty: bool = True):
        """
        Set the DC value of a given channel.

        Parameters
        ----------
        ch : int
            target channel (0 through 7).
        V : float
            target voltage.
        chatty : bool, default=True
            whether to log the change in channel settings.
        """

        self.set_raw_V(ch, self._cal_to_raw(V), chatty = False)
        if chatty:
            self.info(f"Set channel {ch} to calibrated value {V} V.")<|MERGE_RESOLUTION|>--- conflicted
+++ resolved
@@ -29,20 +29,8 @@
 
         # configurations for pyvisa resource manager
         self.pyvisa_config = {
-<<<<<<< HEAD
             "resource_name" : "ASRL5::INSTR",
             "baud_rate"     : 115200,
-=======
-            "resource_name" : "ASRL4::INSTR",
-            "baud_rate"     : 9600,
-            "data_bits"     : 8,
-            "parity"        : pyvisa.constants.Parity.none,
-            "stop_bits"     : pyvisa.constants.StopBits.two,
-            "flow_control"  : pyvisa.constants.VI_ASRL_FLOW_NONE,
-            "write_buffer_size" : 512,
-            "write_termination" : None,
-            "read_termination"  : '\n',
->>>>>>> ea369d01
 
             'max_retries': 1,
             'min_interval': 0.05,
@@ -62,41 +50,10 @@
         # arduino reset delay after connect
         time.sleep(2.5)
 
-<<<<<<< HEAD
     # Output enable
     def output(self, ch: int, on: bool = None) -> bool | None:
         """
         Set or query the output state on the desired channel.
-=======
-        # perform true queries during initialization to maintain consistency
-        # with the Arduino. These are slow, so we prefer to do them only when
-        # the class is initialized.
-        self.V = [0] * 8
-        # self._true_query_state()
-
-    def _drain_serial(self):
-        """read until VISA times out, discarding data."""
-        while True:
-            try:
-                self.device.read_raw()
-            except Exception:
-                break
-
-    def _read_int_lines(self, n: int):
-        """Read n ASCII integers lines."""
-        out = []
-        while len(out) < n:
-            # read honors read_termination == '\n'
-            line = self.read().strip()
-            if not line:
-                continue
-            try:
-                out.append(int(line))
-            except ValueError:
-                self.error(f"Malformed integer from Arduino: {line!r}")
-                return None
-        return out
->>>>>>> ea369d01
 
         Parameters
         ----------
@@ -222,7 +179,6 @@
             )
             V = Vt
 
-<<<<<<< HEAD
         self.write(f"VOLT{ch} {V}")
         self.info(f"Set channel {ch} to {V} V (raw).")
 
@@ -248,46 +204,6 @@
                 max_step: float = None, wait: float = None):
         """
         Sweep DC value of a given channel smoothly to the target.
-=======
-        # Calculate 20-bit decimal equivalent
-        if V >= 0:
-            tmp = round((2**19 - 1) * V / 10.7)
-        else:
-            tmp = round(2**20 - abs(V) / 10.7 * 2**19)
-
-        # Convert to 20-bit binary
-        hiByte_tmp = tmp // 65536
-        loByte_tmp = tmp - 65536 * hiByte_tmp
-        midByte = loByte_tmp // 256
-        loByte = loByte_tmp - 256 * midByte
-        hiByte = hiByte_tmp + 16 # adds 0b0001xxxx
-        
-        # Create command sequence
-        command = bytes([255, 254, ch, hiByte, midByte, loByte])
-        
-        try:            
-            # Write to instrument using PyVISA
-            # weirdly, the old C++ appears to send this twice, waiting in 
-            # between. I am just replicating that behavior here
-            self.write_raw(command)
-            time.sleep(0.015)
-            self.write_raw(command)
-            time.sleep(0.03)
-            
-            # Clear the read buffer
-            self._drain_serial()
-                
-            self.V[ch] = float(V)
-            if chatty:
-                self.info(f"Channel Settings: {self.V}")
-                
-        except Exception as e:
-            self.error(f"Error when writing to AD5791: {e}")
-            pass
-
-    def _true_query(self, ch: int):
-        """Query the actual DAC voltage from the Arduino."""
->>>>>>> ea369d01
         
         Parameters
         ----------
@@ -301,7 +217,6 @@
             wait time between steps while sweeping.
         """
 
-<<<<<<< HEAD
         self.sweep_raw_V(ch, self._cal_to_raw(ch, V), max_step, wait)
         self.info(f"Swept channel {ch} to calibrated value {V} V.")
 
@@ -313,41 +228,6 @@
         ----------
         ch : int
             target channel.
-=======
-        # Clear command
-        clear_cmd = bytes([255, 254, 251, ch, 0, 0])
-        self.write_raw(clear_cmd)
-        time.sleep(0.01)
-        self._drain_serial()
-
-        # Read command
-        read_cmd = bytes([255, 254, ch, 144, 0, 0])
-        self.write_raw(read_cmd)
-        time.sleep(0.02)
-        self.write_raw(read_cmd)
-        time.sleep(0.02)
-
-        # Read six ASCII integers
-        buff = self._read_int_lines(6)
-        if not buff or len(buff) < 6:
-            self.error(f"Incomplete response: {buff}")
-            return None
-
-        # Parse into 20-bit value
-        midByte = buff[4]
-        loByte = buff[5]
-        hiByte_tmp = buff[3]
-        hiByte = hiByte_tmp - 16 * (hiByte_tmp // 16)
-        tmp = loByte + midByte * 256 + hiByte * 65536
-
-        if 0 <= tmp <= 2**19:
-            v = 10.7 * tmp / (2**19 - 1)
-        elif 2**19 < tmp <= 2**20:
-            v = (tmp - 2**20) * 10.7 / 2**19
-        else:
-            self.error("Invalid voltage read from Arduino.")
-            return None
->>>>>>> ea369d01
 
         Returns
         -------
